--- conflicted
+++ resolved
@@ -10,11 +10,7 @@
 
 setup(
     name="weavel",
-<<<<<<< HEAD
-    version="1.8.2",
-=======
-    version="1.9.1",
->>>>>>> 9d971899
+    version="1.9.2",
     packages=find_namespace_packages(),
     entry_points={},
     description="Weavel, Prompt Optimization and Evaluation for LLM Applications",
