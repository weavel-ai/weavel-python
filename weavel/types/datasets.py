from typing import Any, Dict, List, Optional, Union
from pydantic import BaseModel
<<<<<<< HEAD
from weavel.types import ResponseFormat
=======

>>>>>>> 9d971899

class DatasetItem(BaseModel):
    uuid: Optional[str] = None
    inputs: Union[Dict[str, Any], List[Any], str]
    outputs: Optional[Union[Dict[str, Any], List[Any], str]] = None
    metadata: Optional[Dict[str, Any]] = None


class Dataset(BaseModel):
    name: str
    created_at: str
    description: Optional[str] = None
    items: List[DatasetItem]<|MERGE_RESOLUTION|>--- conflicted
+++ resolved
@@ -1,10 +1,5 @@
 from typing import Any, Dict, List, Optional, Union
 from pydantic import BaseModel
-<<<<<<< HEAD
-from weavel.types import ResponseFormat
-=======
-
->>>>>>> 9d971899
 
 class DatasetItem(BaseModel):
     uuid: Optional[str] = None
