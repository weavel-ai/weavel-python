--- conflicted
+++ resolved
@@ -40,12 +40,7 @@
 from weavel._buffer_storage import BufferStorage
 from weavel._api_client import APIClient, AsyncAPIClient
 from weavel.utils import logger
-<<<<<<< HEAD
 from weavel.types import DatasetItem, Dataset, Prompt, PromptVersion, ResponseFormat
-=======
-from weavel.types import DatasetItem, Dataset, Prompt, PromptVersion
-from ape.types import ResponseFormat
->>>>>>> 9d971899
 
 
 class Worker:
